import math
import numpy as np
import scipy
import scipy.linalg
inv = scipy.linalg.inv

import pyscf
import pyscf.gto as gto
import pyscf.scf as scf
import pyscf.cc.ccsd as ccsd
import pyscf.cc.rccsd_eom as rccsd_eom
import pyscf.ao2mo as ao2mo

import greens_function
import numint_

import matplotlib.pyplot as plt

from sys import path
path.append('/home/carlosjh/other/CheMPS2/PyCheMPS2/build/lib.linux-x86_64-2.7/')
import PyCheMPS2
import ctypes


def _get_delta(h):
    """
    Rough estimate of broadening from spectrum of h
    """
    n = h.shape[0]
    eigs = scipy.linalg.eigvalsh(h)
    # the factor of 2. is just an empirical estimate
    return 2. * (max(eigs) - min(eigs)) / (n-1.)

def _tb(n):
    """
    Tight-binding Hamiltonian
    """
    h=np.zeros([n,n])

    for i in range(n):
        for j in range(n):
            if abs(i-j)==1:
                h[i,j]=1.
    h[0,-1]=1.
    h[-1,0]=1.
    return h

def _get_linear_freqs(wl, wh, nw):
    freqs = np.linspace(wl, wh, nw) 
    wts = np.ones([nw]) * (wh - wl) / (nw - 1.)
    return freqs, wts

def get_sigma(mf_gf, corr_gf):
    nw = mf_gf.shape[2]
    sigma = np.zeros_like(mf_gf)
    for iw in range(nw):
        sigma[:,:,iw] = inv(mf_gf[:,:,iw]) - inv(corr_gf[:,:,iw])
    return sigma

def mf_gf (freqs, delta, mo_coeff, mo_energy, nocc):
    nw = len(freqs)
    n = mo_coeff.shape[0]
    gf = np.zeros([n, n, nw], np.complex128)
    for iw, w in enumerate(freqs):
        g_ip = np.diag(1./((w+1j*delta) * \
                np.ones([nocc],np.complex128) - mo_energy[:nocc]))
        g_ea = np.diag(1./((w+1j*delta) * \
                np.ones([n-nocc],np.complex128) - mo_energy[nocc:]))
        g_ip_ = np.dot(mo_coeff[:,:nocc], np.dot(g_ip, \
                                                 mo_coeff[:,:nocc].T))
        g_ea_ = np.dot(mo_coeff[:,nocc:], np.dot(g_ea, \
                                                 mo_coeff[:,nocc:].T))
        gf[:,:,iw] = g_ip_+g_ea_
    return gf

def cc_gf (freqs, delta, cc_eom, mo_coeff, mo_energy):
    n = mo_coeff.shape[0]
    nw = len(freqs)
    gip = np.zeros((n,n,nw), np.complex128)
    gea = np.zeros((n,n,nw), np.complex128)
    gf = greens_function.greens_function()
    # Calculate full (p,q) GF matrix in MO basis
    g_ip = gf.solve_ip(cc_eom, range(n), range(n), \
                       freqs.conj(), delta).conj()
    g_ea = gf.solve_ea(cc_eom, range(n), range(n), \
                       freqs, delta)

    # Change basis from MO to AO
    gf = np.zeros([n, n, nw], np.complex128)
    for iw, w in enumerate(freqs):
        g_ip_ = np.dot(mo_coeff, np.dot(g_ip[:,:,iw], mo_coeff.T))
        g_ea_ = np.dot(mo_coeff, np.dot(g_ea[:,:,iw], mo_coeff.T))
        gf[:,:,iw] = g_ip_+g_ea_
    return gf

def fci_gf (freqs, delta, mo_coeff, energy_gs, gs_vector, \
            HamCheMPS2, theFCI):
    n  = mo_coeff.shape[0]
    nw = len(freqs)
    gf = np.zeros([n, n, nw], np.complex128)

    orbsLeft  = np.arange(n, dtype=ctypes.c_int)
    orbsRight = np.arange(n, dtype=ctypes.c_int)

    for iw, w in enumerate(freqs):
        if np.iscomplex(w):
            wr = w.real
            wi = w.imag
        else:
            wr = w
            wi = 0.
        ReGF, ImGF = theFCI.GFmatrix_rem (wr-energy_gs, 1.0, wi+delta, \
                orbsLeft, orbsRight, 1, gs_vector, HamCheMPS2)
        gf_ = (ReGF.reshape((n,n), order='F') + \
               1j*ImGF.reshape((n,n), order='F')).T

        ReGF, ImGF = theFCI.GFmatrix_add (wr+energy_gs, -1.0, wi+delta, \
                orbsLeft, orbsRight, 1, gs_vector, HamCheMPS2)
        gf_ += ReGF.reshape((n,n), order='F') + \
               1j*ImGF.reshape((n,n), order='F')
        gf[:,:,iw] = np.dot(mo_coeff, np.dot(gf_, mo_coeff.T))
    return gf

def fci_sol (h0, h1, eri, nel):
    norb = h1.shape[0]
    Initializer = PyCheMPS2.PyInitialize()
    Initializer.Init()

    # Setting up the Hamiltonian
    Group = 0
    orbirreps = np.zeros((norb,), dtype=ctypes.c_int)
    HamCheMPS2 = PyCheMPS2.PyHamiltonian(norb, Group, orbirreps)
    HamCheMPS2.setEconst( h0 )
    for cnt1 in range(norb):
        for cnt2 in range(norb):
            HamCheMPS2.setTmat(cnt1, cnt2, h1[cnt1,cnt2])
            for cnt3 in range(norb):
                for cnt4 in range(norb):
                    HamCheMPS2.setVmat(cnt1, cnt2, cnt3, cnt4, eri[cnt1,cnt3,cnt2,cnt4])

    assert( nel % 2 == 0 )
    Nel_up       = nel / 2
    Nel_down     = nel / 2
    Irrep        = 0
    maxMemWorkMB = 100.0
    FCIverbose   = 0
    theFCI = PyCheMPS2.PyFCI( HamCheMPS2, Nel_up, Nel_down, Irrep, maxMemWorkMB, FCIverbose )
    GSvector = np.zeros( [ theFCI.getVecLength() ], dtype=ctypes.c_double )
    GSvector[ theFCI.LowestEnergyDeterminant() ] = 1 # Large component for quantum chemistry
    EnergyCheMPS2 = theFCI.GSDavidson( GSvector )
    return HamCheMPS2, theFCI, GSvector, EnergyCheMPS2

def test():
    nao = 10
    U = 1.0

    solver = 'fci'  # 'scf', 'cc', 'fci'

    htb = -1*_tb(nao)
    eri = np.zeros([nao,nao,nao,nao])
    for k in range(nao):
        eri[k,k,k,k] = U
    delta = _get_delta(htb)

    mol = gto.M()
    mol.build()
    mol.nelectron = 2 #nao

    mf = scf.RHF(mol)
    mf.verbose = 0
    # mf.verbose = 4
    mf.max_memory = 1000

    mf.get_hcore = lambda *args: htb
    mf.get_ovlp = lambda *args: np.eye(nao)
    mf._eri = ao2mo.restore(8, eri, nao)
    mf.init_guess = '1e'
    mf.scf()

    print 'MF energy = %20.12f' % (mf.e_tot)
    print 'MO energies :'
    print mf.mo_energy
    print '----\n'

    HamCheMPS2, theFCI = None, None
    if solver == 'cc':
        cc = ccsd.CCSD(mf)
        ecc = cc.ccsd()[0]
        print "CCSD corr = %20.12f" % (ecc)

        print "Solving lambda equations..."
        cc.solve_lambda()

        print "Repeating with EOM CCSD"
        cc_eom = rccsd_eom.RCCSD(mf)

        def ao2mofn_ (mol, bas, compact):
            return ao2mo.incore.general(mf._eri, bas, compact=compact)

        eri_eom = rccsd_eom._ERIS(cc_eom, ao2mofn=ao2mofn_)
        ecc_eom = cc_eom.ccsd(eris=eri_eom)[0]
        print "EOM-CCSD corr = %20.12f" % (ecc_eom)
        print '====\n'

        #cc_eom.t1 = cc.t1
        #cc_eom.t2 = cc.t2
        cc_eom.l1 = cc.l1
        cc_eom.l2 = cc.l2

        print 'CC IP evals'
        print cc_eom.ipccsd()[0]
        print 'CC EA evals'
        print cc_eom.eaccsd()[0]

    elif solver == 'fci':
        h0   = 0.
        h1t  = np.dot(mf.mo_coeff.T, np.dot(htb, mf.mo_coeff))
        erit = ao2mo.incore.full(mf._eri, mf.mo_coeff, compact=False)
        erit = erit.reshape([nao,nao,nao,nao])

        HamCheMPS2, theFCI, GSvector, en_FCIgs = \
                fci_sol (h0, h1t, erit, mol.nelectron)
        print "FCI corr = %20.12f" % (en_FCIgs-mf.e_tot)

    evals, evecs = scipy.linalg.eigh(htb)

    mu = ( mf.mo_energy[mol.nelectron//2-1] + \
           mf.mo_energy[mol.nelectron//2] )/2.
    #mu += 0.05
    nocc = mol.nelectron//2

    delta_ = 1.e-4
    def _gf (w, delta):
        if solver == 'scf':
            return mf_gf (w, delta, mf.mo_coeff, mf.mo_energy, nocc)
        elif solver == 'cc':
            return cc_gf (w, delta, cc_eom, mf.mo_coeff, mf.mo_energy)
        elif solver == 'fci':
            return fci_gf (w, delta, mf.mo_coeff, en_FCIgs, GSvector, \
                           HamCheMPS2, theFCI)
    def _mf_gf (w, delta):
        return mf_gf (w, delta, evecs, evals, nocc)

    freqs_ = _get_linear_freqs(-10., 10., 64)[0]
    gf0 = mf_gf (freqs_, delta, evecs, evals, nocc)
    gf1 = _gf (freqs_, delta)
    dos0 = np.zeros([freqs_.shape[0]])
    dos1 = np.zeros([freqs_.shape[0]])
    for k in range(nao):
       dos0[:] += -1./np.pi * np.imag(gf0[k,k,:])
       dos1[:] += -1./np.pi * np.imag(gf1[k,k,:])

    plt.plot(freqs_, dos0)
    plt.plot(freqs_, dos1)
    plt.show()

    def _eval_p(w, delta):
        gf_ = _gf(np.array([w]), delta)
        return gf_[:,:,0]
    def _eval_n(w, delta):
        return np.trace(_eval_p(w, delta))

    mf_infi = _mf_gf(np.array([1j*1000000.+mu]), delta_)
    gf_infi = _gf(np.array([1j*1000000.+mu]), delta_)
    sigma_infi = get_sigma(mf_infi, gf_infi)[:,:,0]

    mf_infr = _mf_gf(np.array([1000000.]), delta_)
    gf_infr = _gf(np.array([1000000.]), delta_)
    sigma_infr = get_sigma(mf_infr, gf_infr)[:,:,0]

    def _eval_en0(w, delta):
        gf_ = _gf(np.array([w]), delta)
        return np.trace(np.dot(htb, gf_[:,:,0]))
    def _eval_en1(w, delta):
        gf_ = _gf(np.array([w]), delta)
        if np.iscomplex(w):
            return np.trace(np.dot(sigma_infi, gf_[:,:,0]))
        else:
            return np.trace(np.dot(sigma_infr, gf_[:,:,0]))
    def _eval_en2(w, delta):
        mf_ = _mf_gf(np.array([w]), delta)
        gf_ = _gf(np.array([w]), delta)
        sigma = get_sigma(mf_, gf_)
        if np.iscomplex(w):
            return np.trace(np.dot(sigma[:,:,0]-sigma_infi, gf_[:,:,0]))
        else:
            return np.trace(np.dot(sigma[:,:,0]-sigma_infr, gf_[:,:,0]))

<<<<<<< HEAD
    lplt = True
=======
    lplt = False
>>>>>>> e68e7a0e

    if lplt:
        def real_fn(w, gf_fn):
            return -1./np.pi * np.imag(gf_fn(w, delta_))
        def imag_fn(w, gf_fn):
            return -2./np.pi * np.real(gf_fn(1j*w+mu, delta_))

        fnr0 = np.zeros_like(freqs_)
        fnr1 = np.zeros_like(freqs_)
        fnr2 = np.zeros_like(freqs_)
        fnr3 = np.zeros_like(freqs_)
        fni0 = np.zeros_like(freqs_)
        fni1 = np.zeros_like(freqs_)
        fni2 = np.zeros_like(freqs_)
        fni3 = np.zeros_like(freqs_)
        wmin = np.min(freqs_)
        wmax = np.max(freqs_)
        for iw, w in enumerate(freqs_):
<<<<<<< HEAD
            fnr0[iw] = real_fn(w+mu, _eval_n)
            fnr1[iw] = real_fn(w+mu, _eval_en0)
            fnr2[iw] = real_fn(w+mu, _eval_en1)
            fnr3[iw] = real_fn(w+mu, _eval_en2)
            fni0[iw] = imag_fn(w, _eval_n)
            fni1[iw] = imag_fn(w, _eval_en0)
            fni2[iw] = imag_fn(w, _eval_en1)
            fni3[iw] = imag_fn(w, _eval_en2)

        plt.plot(freqs_+mu, fnr0)
        plt.figure()
        plt.plot(freqs_+mu, fnr1)
        plt.figure()
        plt.plot(freqs_+mu, fnr2)
        plt.figure()
        plt.plot(freqs_+mu, fnr3)
        plt.figure()
        plt.plot(freqs_, fni0)
        plt.figure()
        plt.plot(freqs_, fni1)
        plt.figure()
        plt.plot(freqs_, fni2)
        plt.figure()
        plt.plot(freqs_, fni3)
        plt.show()
=======
           fnr0[iw] = real_fn(w+mu, _eval_n)
           fnr1[iw] = real_fn(w+mu, _eval_en0)
           fnr2[iw] = real_fn(w+mu, _eval_en1)
           fnr3[iw] = real_fn(w+mu, _eval_en2)
           fni0[iw] = imag_fn(w, _eval_n)
           fni1[iw] = imag_fn(w, _eval_en0)
           fni2[iw] = imag_fn(w, _eval_en1)
           fni3[iw] = imag_fn(w, _eval_en2)

           plt.plot(freqs_+mu, fnr0)
           plt.figure()
           plt.plot(freqs_+mu, fnr1)
           plt.figure()
           plt.plot(freqs_+mu, fnr2)
           plt.figure()
           plt.plot(freqs_+mu, fnr3)
           plt.figure()
           plt.plot(freqs_, fni0)
           plt.figure()
           plt.plot(freqs_, fni1)
           plt.figure()
           plt.plot(freqs_, fni2)
           plt.figure()
           plt.plot(freqs_, fni3)
           plt.show()
>>>>>>> e68e7a0e

    lr = False

    # NL = # poles to left of mu, NR = # poles to right of mu
    # nao = NL + NR
    # integration gives NR - NL (factor of 2 in imag_fn)
    print '\nnumber of electrons'
    if True:
        nint_n = numint_.int_quad_imag (_eval_n, mu, \
                                        epsrel=1.0e-4, delta=delta_)
        nint_n = 2*0.5*(nao-nint_n)
        print 'nint_n [imag] = ', nint_n
        # additional factor of 2 by spin integration
    if lr:
        nint_n = numint_.int_quad_real (_eval_n, mu, x0=-40., \
                                        epsrel=1.0e-4, delta=delta_)
        print 'nint_n [real] = ', 2*nint_n
    print '----\n'

    if True:
        print 'energy [imag]'
        # trace of h with GF
        nint_e0 = numint_.int_quad_imag (_eval_en0, mu, \
                                         epsrel=1.0e-4, delta=delta_)
        print 'nint H_c    [imag] = ', -nint_e0

        # energy due to 1/w self-energy
        nint_e2 = numint_.int_quad_imag (_eval_en2, mu, \
                                         epsrel=1.0e-4, delta=delta_)
        print 'nint S[w]   [imag] = ', -nint_e2/2.

        # energy due to a constant self-energy
        nint_e1 = numint_.int_quad_imag (_eval_en1, mu, \
                                         epsrel=1.0e-4, delta=delta_)
        e1 = (np.real(np.trace(sigma_infi)) - nint_e1)
        print 'nint S[inf] [imag] = ', e1/2
        print 'nint_e = ', -nint_e0 + e1/2. -nint_e2/2.
        print '----\n'

    if lr:
        print 'energy [real]'
        nint_e0 = numint_.int_quad_real (_eval_en0, mu, x0=-40., \
                                         epsrel=1.0e-4, delta=delta_)
        print 'nint H_c    [real] = ', 2*nint_e0

        # energy due to 1/w self-energy
        nint_e2 = numint_.int_quad_real (_eval_en2, mu, x0=-40., \
                                         epsrel=1.0e-4, delta=delta_)
        print 'nint S[w]   [real] = ', nint_e2

        # energy due to a constant self-energy
        nint_e1 = numint_.int_quad_real (_eval_en1, mu, x0=-40., \
                                         epsrel=1.0e-4, delta=delta_)
        print 'nint S[inf] [real] = ', nint_e1
        print 'nint_e = ', 2*nint_e0 + nint_e1 + nint_e2
        print '----\n'
<|MERGE_RESOLUTION|>--- conflicted
+++ resolved
@@ -286,11 +286,7 @@
         else:
             return np.trace(np.dot(sigma[:,:,0]-sigma_infr, gf_[:,:,0]))
 
-<<<<<<< HEAD
-    lplt = True
-=======
     lplt = False
->>>>>>> e68e7a0e
 
     if lplt:
         def real_fn(w, gf_fn):
@@ -309,7 +305,6 @@
         wmin = np.min(freqs_)
         wmax = np.max(freqs_)
         for iw, w in enumerate(freqs_):
-<<<<<<< HEAD
             fnr0[iw] = real_fn(w+mu, _eval_n)
             fnr1[iw] = real_fn(w+mu, _eval_en0)
             fnr2[iw] = real_fn(w+mu, _eval_en1)
@@ -335,33 +330,6 @@
         plt.figure()
         plt.plot(freqs_, fni3)
         plt.show()
-=======
-           fnr0[iw] = real_fn(w+mu, _eval_n)
-           fnr1[iw] = real_fn(w+mu, _eval_en0)
-           fnr2[iw] = real_fn(w+mu, _eval_en1)
-           fnr3[iw] = real_fn(w+mu, _eval_en2)
-           fni0[iw] = imag_fn(w, _eval_n)
-           fni1[iw] = imag_fn(w, _eval_en0)
-           fni2[iw] = imag_fn(w, _eval_en1)
-           fni3[iw] = imag_fn(w, _eval_en2)
-
-           plt.plot(freqs_+mu, fnr0)
-           plt.figure()
-           plt.plot(freqs_+mu, fnr1)
-           plt.figure()
-           plt.plot(freqs_+mu, fnr2)
-           plt.figure()
-           plt.plot(freqs_+mu, fnr3)
-           plt.figure()
-           plt.plot(freqs_, fni0)
-           plt.figure()
-           plt.plot(freqs_, fni1)
-           plt.figure()
-           plt.plot(freqs_, fni2)
-           plt.figure()
-           plt.plot(freqs_, fni3)
-           plt.show()
->>>>>>> e68e7a0e
 
     lr = False
 
